--- conflicted
+++ resolved
@@ -20,10 +20,6 @@
     <module-name>ch.qos.logback.classic</module-name>
   </properties>
 
-<<<<<<< HEAD
-
-=======
->>>>>>> dd1ef314
   <dependencies>
     <dependency>
       <groupId>ch.qos.logback</groupId>
