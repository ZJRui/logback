--- conflicted
+++ resolved
@@ -31,21 +31,19 @@
     
     <h3>Version 1.1.3</h3>
 
-<<<<<<< HEAD
-    <p><code>RequestLogImpl</code> now has an overridable <code>configure</code>
-    method to allow extending implementations to configure it via methods
-    other than the <code>logback-access.xml</code> file.</p>
-=======
-    <p>Fixed a bug in <code>AccessEvent</code> which could cause any
-    <code>AsyncAppender</code> based appender to corrupt the request
-    headers, request parameters, or response headers, before logging.</p>
->>>>>>> bba956c4
-
     <div class="breaking">
       <h4>All logback modules now require JDK 1.6 instead of
       previously JDK 1.5. This change was put to consultation on the
       logback mailing lists with no objections received.</h4>
     </div>
+
+    <p><code>RequestLogImpl</code> now has an overridable <code>configure</code>
+    method to allow extending implementations to configure it via methods
+    other than the <code>logback-access.xml</code> file.</p>
+
+    <p>Fixed a bug in <code>AccessEvent</code> which could cause any
+    <code>AsyncAppender</code> based appender to corrupt the request
+    headers, request parameters, or response headers, before logging.</p>
 
     <p>SQL scripts to setup your logback database are now provided as
     JAR resources
