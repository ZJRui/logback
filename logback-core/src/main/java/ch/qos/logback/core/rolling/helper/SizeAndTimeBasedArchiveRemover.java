/**
 * Logback: the reliable, generic, fast and flexible logging framework.
 * Copyright (C) 1999-2015, QOS.ch. All rights reserved.
 *
 * This program and the accompanying materials are dual-licensed under
 * either the terms of the Eclipse Public License v1.0 as published by
 * the Eclipse Foundation
 *
 *   or (per the licensee's choosing)
 *
 * under the terms of the GNU Lesser General Public License version 2.1
 * as published by the Free Software Foundation.
 */
package ch.qos.logback.core.rolling.helper;

import java.io.File;
import java.util.Arrays;
import java.util.Comparator;
import java.util.Date;

public class SizeAndTimeBasedArchiveRemover extends DefaultArchiveRemover {

  boolean historyAsFileCount = false;

  public SizeAndTimeBasedArchiveRemover(FileNamePattern fileNamePattern,
<<<<<<< HEAD
          RollingCalendar rc) {
=======
      RollingCalendar rc, boolean historyAsFileCount) {
>>>>>>> cf3c1d3e
    super(fileNamePattern, rc);
    this.historyAsFileCount = historyAsFileCount;
  }

  public void cleanByPeriodOffset(Date now, int periodOffset) {
    Date dateOfPeriodToClean = rc.getEndOfNextNthPeriod(now, periodOffset);

    File archive0 = new File(fileNamePattern.convertMultipleArguments(
            dateOfPeriodToClean, 0));
    // in case the file has no directory part, i.e. if it's written into the
    // user's current directory.
    archive0 = archive0.getAbsoluteFile();

    File parentDir = archive0.getAbsoluteFile().getParentFile();

    if (historyAsFileCount) {
      cleanByFile(now, dateOfPeriodToClean, -periodOffset - 1, parentDir);
    } else {
      cleanByPeriod(dateOfPeriodToClean, parentDir);
    }
  }

  private void cleanByPeriod(final Date dateOfPeriodToClean, final File parentDir) {
    String stemRegex = createStemRegex(dateOfPeriodToClean);

    File[] matchingFileArray = FileFilterUtil.filesInFolderMatchingStemRegex(
            parentDir, stemRegex);

    for (File f : matchingFileArray) {
      Date fileLastModified = rc.getEndOfNextNthPeriod(
              new Date(f.lastModified()), -1);

      if (fileLastModified.compareTo(dateOfPeriodToClean) <= 0) {
        addInfo("deleting " + f);
        f.delete();
      }
    }

    if (parentClean) {
      removeFolderIfEmpty(parentDir);
    }
  }

<<<<<<< HEAD
=======
  private void cleanByFile(final Date cleanFrom, final Date cleanTo, final int maxFilesToRetain, final File parentDir) {
    int periodOffset = 0;
    int filesToRetain = maxFilesToRetain;
    Date dateOfPeriodToClean = rc.getRelativeDate(cleanFrom, periodOffset);
    while (dateOfPeriodToClean.after(cleanTo) || dateOfPeriodToClean.equals(cleanTo)) {
      // Find all the files for the period to clean
      String stemRegex = createStemRegex(dateOfPeriodToClean);
      File[] matchingFileArray = FileFilterUtil.filesInFolderMatchingStemRegex(
              parentDir, stemRegex);

      // Sort the files to delete the oldest first (smallest last modified time)
      Arrays.sort(matchingFileArray, new Comparator<File>() {
        @Override
        public int compare(final File f1, final File f2) {
          return Long.compare(f1.lastModified(), f2.lastModified());
        }
      });

      // Delete files from this period if there are more than should be retained
      for (int i = 0; i <= matchingFileArray.length - filesToRetain - 1; ++i) {
          final File file = matchingFileArray[i];
          addInfo("deleting " + file);
          file.delete();
      }

      // Allow each period to be in a separate folder
      if (parentClean && matchingFileArray.length != 0) {
        removeFolderIfEmpty(matchingFileArray[0].getAbsoluteFile().getParentFile());
      }

      // Update remaining files to retain and move back a time period
      filesToRetain = Math.max(0, filesToRetain - matchingFileArray.length);
      dateOfPeriodToClean = rc.getRelativeDate(cleanFrom, --periodOffset);
    }
  }

  private String createStemRegex(final Date dateOfPeriodToClean) {
    String regex = fileNamePattern.toRegexForFixedDate(dateOfPeriodToClean);
    return FileFilterUtil.afterLastSlash(regex);
  }

>>>>>>> cf3c1d3e
}<|MERGE_RESOLUTION|>--- conflicted
+++ resolved
@@ -22,12 +22,7 @@
 
   boolean historyAsFileCount = false;
 
-  public SizeAndTimeBasedArchiveRemover(FileNamePattern fileNamePattern,
-<<<<<<< HEAD
-          RollingCalendar rc) {
-=======
-      RollingCalendar rc, boolean historyAsFileCount) {
->>>>>>> cf3c1d3e
+  public SizeAndTimeBasedArchiveRemover(FileNamePattern fileNamePattern,  RollingCalendar rc, boolean historyAsFileCount) {
     super(fileNamePattern, rc);
     this.historyAsFileCount = historyAsFileCount;
   }
@@ -71,12 +66,10 @@
     }
   }
 
-<<<<<<< HEAD
-=======
   private void cleanByFile(final Date cleanFrom, final Date cleanTo, final int maxFilesToRetain, final File parentDir) {
     int periodOffset = 0;
     int filesToRetain = maxFilesToRetain;
-    Date dateOfPeriodToClean = rc.getRelativeDate(cleanFrom, periodOffset);
+    Date dateOfPeriodToClean = rc.getEndOfNextNthPeriod(cleanFrom, periodOffset);
     while (dateOfPeriodToClean.after(cleanTo) || dateOfPeriodToClean.equals(cleanTo)) {
       // Find all the files for the period to clean
       String stemRegex = createStemRegex(dateOfPeriodToClean);
@@ -105,7 +98,7 @@
 
       // Update remaining files to retain and move back a time period
       filesToRetain = Math.max(0, filesToRetain - matchingFileArray.length);
-      dateOfPeriodToClean = rc.getRelativeDate(cleanFrom, --periodOffset);
+      dateOfPeriodToClean = rc.getEndOfNextNthPeriod(cleanFrom, --periodOffset);
     }
   }
 
@@ -114,5 +107,4 @@
     return FileFilterUtil.afterLastSlash(regex);
   }
 
->>>>>>> cf3c1d3e
 }